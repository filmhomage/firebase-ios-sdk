/*
 * Copyright 2017 Google
 *
 * Licensed under the Apache License, Version 2.0 (the "License");
 * you may not use this file except in compliance with the License.
 * You may obtain a copy of the License at
 *
 *      http://www.apache.org/licenses/LICENSE-2.0
 *
 * Unless required by applicable law or agreed to in writing, software
 * distributed under the License is distributed on an "AS IS" BASIS,
 * WITHOUT WARRANTIES OR CONDITIONS OF ANY KIND, either express or implied.
 * See the License for the specific language governing permissions and
 * limitations under the License.
 */

#import <Foundation/Foundation.h>

#import "Firestore/Source/Core/FSTTypes.h"
#import "Firestore/Source/Local/FSTGarbageCollector.h"
#import "Firestore/Source/Model/FSTDocumentKeySet.h"

@class FSTDocumentKey;
@class FSTDocumentSet;
@class FSTMaybeDocument;
@class FSTQuery;
@class FSTQueryData;
@class FSTWriteGroup;
@class FSTSnapshotVersion;

NS_ASSUME_NONNULL_BEGIN

/**
 * Represents cached queries received from the remote backend. This contains both a mapping between
 * queries and the documents that matched them according to the server, but also metadata about the
 * queries.
 *
 * The cache is keyed by FSTQuery and entries in the cache are FSTQueryData instances.
 */
@protocol FSTQueryCache <NSObject, FSTGarbageSource>

/** Starts the query cache up. */
- (void)start;

/** Shuts this cache down, closing open files, etc. */
- (void)shutdown;

/**
 * Returns the highest target ID of any query in the cache. Typically called during startup to
 * seed a target ID generator and avoid collisions with existing queries. If there are no queries
 * in the cache, returns zero.
 */
- (FSTTargetID)highestTargetID;

/**
 * Returns the highest listen sequence number of any query seen by the cache.
 */
- (FSTListenSequenceNumber)highestListenSequenceNumber;

/**
 * A global snapshot version representing the last consistent snapshot we received from the
 * backend. This is monotonically increasing and any snapshots received from the backend prior to
 * this version (e.g. for targets resumed with a resume_token) should be suppressed (buffered)
 * until the backend has caught up to this snapshot version again. This prevents our cache from
 * ever going backwards in time.
 *
 * This is updated whenever our we get a TargetChange with a read_time and empty target_ids.
 */
- (FSTSnapshotVersion *)lastRemoteSnapshotVersion;

/**
 * Set the snapshot version representing the last consistent snapshot received from the backend.
 * (see -lastRemoteSnapshotVersion for more details).
 *
 * @param snapshotVersion The new snapshot version.
 */
- (void)setLastRemoteSnapshotVersion:(FSTSnapshotVersion *)snapshotVersion
                               group:(FSTWriteGroup *)group;

/**
 * Adds an entry in the cache.
 *
 * The cache key is extracted from `queryData.query`. The key must not already exist in the cache.
 *
 * @param queryData A new FSTQueryData instance to put in the cache.
 */
- (void)addQueryData:(FSTQueryData *)queryData group:(FSTWriteGroup *)group;

/**
 * Updates an entry in the cache.
 *
 * The cache key is extracted from `queryData.query`. The entry must already exist in the cache,
 * and it will be replaced.
 * @param queryData An FSTQueryData instance to replace an existing entry in the cache
 */
- (void)updateQueryData:(FSTQueryData *)queryData group:(FSTWriteGroup *)group;

/** Removes the cached entry for the given query data (no-op if no entry exists). */
- (void)removeQueryData:(FSTQueryData *)queryData group:(FSTWriteGroup *)group;

<<<<<<< HEAD
- (void)enumerateSequenceNumbersUsingBlock:(void (^)(FSTListenSequenceNumber sequenceNumber,
                                                     BOOL *stop))block;

- (NSUInteger)removeQueriesThroughSequenceNumber:(FSTListenSequenceNumber)sequenceNumber
                                     liveQueries:
                                         (NSDictionary<NSNumber *, FSTQueryData *> *)liveQueries
                                           group:(FSTWriteGroup *)group;

- (NSUInteger)count;

- (void)addMutatedDocuments:(FSTDocumentKeySet *)keys
           atSequenceNumber:(FSTListenSequenceNumber)sequenceNumber
                      group:(FSTWriteGroup *)group;
=======
/** Returns the number of targets cached. */
- (int32_t)count;
>>>>>>> 1636f594

/**
 * Looks up an FSTQueryData entry in the cache.
 *
 * @param query The query corresponding to the entry to look up.
 * @return The cached FSTQueryData entry, or nil if the cache has no entry for the query.
 */
- (nullable FSTQueryData *)queryDataForQuery:(FSTQuery *)query;

/** Adds the given document keys to cached query results of the given target ID. */
- (void)addMatchingKeys:(FSTDocumentKeySet *)keys
            forTargetID:(FSTTargetID)targetID
                  group:(FSTWriteGroup *)group;

/** Removes the given document keys from the cached query results of the given target ID. */
- (void)removeMatchingKeys:(FSTDocumentKeySet *)keys
               forTargetID:(FSTTargetID)targetID
                     group:(FSTWriteGroup *)group;

/** Removes all the keys in the query results of the given target ID. */
- (void)removeMatchingKeysForTargetID:(FSTTargetID)targetID group:(FSTWriteGroup *)group;

- (FSTDocumentKeySet *)matchingKeysForTargetID:(FSTTargetID)targetID;

@end

NS_ASSUME_NONNULL_END<|MERGE_RESOLUTION|>--- conflicted
+++ resolved
@@ -98,7 +98,6 @@
 /** Removes the cached entry for the given query data (no-op if no entry exists). */
 - (void)removeQueryData:(FSTQueryData *)queryData group:(FSTWriteGroup *)group;
 
-<<<<<<< HEAD
 - (void)enumerateSequenceNumbersUsingBlock:(void (^)(FSTListenSequenceNumber sequenceNumber,
                                                      BOOL *stop))block;
 
@@ -107,15 +106,12 @@
                                          (NSDictionary<NSNumber *, FSTQueryData *> *)liveQueries
                                            group:(FSTWriteGroup *)group;
 
-- (NSUInteger)count;
-
 - (void)addMutatedDocuments:(FSTDocumentKeySet *)keys
            atSequenceNumber:(FSTListenSequenceNumber)sequenceNumber
                       group:(FSTWriteGroup *)group;
-=======
+
 /** Returns the number of targets cached. */
 - (int32_t)count;
->>>>>>> 1636f594
 
 /**
  * Looks up an FSTQueryData entry in the cache.
